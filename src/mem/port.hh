/*
 * Copyright (c) 2011-2012,2015,2017 ARM Limited
 * All rights reserved
 *
 * The license below extends only to copyright in the software and shall
 * not be construed as granting a license to any other intellectual
 * property including but not limited to intellectual property relating
 * to a hardware implementation of the functionality of the software
 * licensed hereunder.  You may use the software subject to the license
 * terms below provided that you ensure that this notice is replicated
 * unmodified and in its entirety in all distributions of the software,
 * modified or unmodified, in source code or in binary form.
 *
 * Copyright (c) 2002-2005 The Regents of The University of Michigan
 * All rights reserved.
 *
 * Redistribution and use in source and binary forms, with or without
 * modification, are permitted provided that the following conditions are
 * met: redistributions of source code must retain the above copyright
 * notice, this list of conditions and the following disclaimer;
 * redistributions in binary form must reproduce the above copyright
 * notice, this list of conditions and the following disclaimer in the
 * documentation and/or other materials provided with the distribution;
 * neither the name of the copyright holders nor the names of its
 * contributors may be used to endorse or promote products derived from
 * this software without specific prior written permission.
 *
 * THIS SOFTWARE IS PROVIDED BY THE COPYRIGHT HOLDERS AND CONTRIBUTORS
 * "AS IS" AND ANY EXPRESS OR IMPLIED WARRANTIES, INCLUDING, BUT NOT
 * LIMITED TO, THE IMPLIED WARRANTIES OF MERCHANTABILITY AND FITNESS FOR
 * A PARTICULAR PURPOSE ARE DISCLAIMED. IN NO EVENT SHALL THE COPYRIGHT
 * OWNER OR CONTRIBUTORS BE LIABLE FOR ANY DIRECT, INDIRECT, INCIDENTAL,
 * SPECIAL, EXEMPLARY, OR CONSEQUENTIAL DAMAGES (INCLUDING, BUT NOT
 * LIMITED TO, PROCUREMENT OF SUBSTITUTE GOODS OR SERVICES; LOSS OF USE,
 * DATA, OR PROFITS; OR BUSINESS INTERRUPTION) HOWEVER CAUSED AND ON ANY
 * THEORY OF LIABILITY, WHETHER IN CONTRACT, STRICT LIABILITY, OR TORT
 * (INCLUDING NEGLIGENCE OR OTHERWISE) ARISING IN ANY WAY OUT OF THE USE
 * OF THIS SOFTWARE, EVEN IF ADVISED OF THE POSSIBILITY OF SUCH DAMAGE.
 */

/**
 * @file
 * Port Object Declaration.
 */

#ifndef __MEM_PORT_HH__
#define __MEM_PORT_HH__

#include <memory>
<<<<<<< HEAD
#include <sstream>
=======
>>>>>>> 461af515
#include <stack>
#include <string>

#include "base/addr_range.hh"
#include "mem/packet.hh"
#include "mem/protocol/atomic.hh"
#include "mem/protocol/functional.hh"
#include "mem/protocol/timing.hh"
#include "sim/port.hh"

namespace gem5
{

class SimObject;

/** Forward declaration */
class MasterPort;
class SlavePort;

class ResponsePort;

/**
 * TracingExtension is an Extension of the Packet for recording the trace
 * of the Packet. The stack in the TracingExtension holds the name of the
 * ports that the Packet has passed through.
 */
class TracingExtension : public gem5::Extension<Packet, TracingExtension>
{
 public:
   TracingExtension() = default;
   TracingExtension(const std::stack<std::string>& q) { trace_ = q; }

   std::unique_ptr<ExtensionBase> clone() const override
   {
       return std::make_unique<TracingExtension>(trace_);
   }

   void
<<<<<<< HEAD
   add(std::string request_port, std::string response_port, gem5::Addr addr)
   {
       trace_.push(request_port + csprintf(" addr=%#llx", addr));
=======
   add(std::string request_port, std::string response_port)
   {
       trace_.push(request_port);
>>>>>>> 461af515
       trace_.push(response_port);
   }

   void
   remove()
   {
       trace_.pop();  // Remove the response port name.
       trace_.pop();  // Remove the request port name.
   }

   bool empty() { return trace_.empty(); }
   std::stack<std::string>& getTrace() { return trace_; }
<<<<<<< HEAD
   std::string getTraceInString()
   {
       std::stringstream port_trace;
       std::stack<std::string> copy_stack = trace_;
       port_trace << "Port trace of the Packet (" << std::endl
                  << "[Destination] ";
       while (!copy_stack.empty()) {
           if (copy_stack.size() == 1)
               port_trace << "[Source] ";
           port_trace << copy_stack.top() << std::endl;
           copy_stack.pop();
       }
       port_trace << ")";
       return port_trace.str();
   }
=======
>>>>>>> 461af515

  private:
   std::stack<std::string> trace_;
};

/**
 * A RequestPort is a specialisation of a Port, which
 * implements the default protocol for the three different level of
 * transport functions. In addition to the basic functionality of
 * sending packets, it also has functions to receive range changes or
 * determine if the port is snooping or not.
 *
 * The three protocols are atomic, timing, and functional, each with its own
 * header file.
 */
class RequestPort: public Port, public AtomicRequestProtocol,
    public TimingRequestProtocol, public FunctionalRequestProtocol
{
    friend class ResponsePort;

  private:
    ResponsePort *_responsePort;

  protected:
    SimObject &owner;

  public:
    [[deprecated("RequestPort ownership is deprecated. "
                 "Owner should now be registered in derived classes.")]]
    RequestPort(const std::string& name, SimObject* _owner,
                PortID id=InvalidPortID);

    RequestPort(const std::string& name, PortID id=InvalidPortID);

    virtual ~RequestPort();

    /**
     * Bind this request port to a response port. This also does the
     * mirror action and binds the response port to the request port.
     */
    void bind(Port &peer) override;

    /**
     * Unbind this request port and the associated response port.
     */
    void unbind() override;

    /**
     * Determine if this request port is snooping or not. The default
     * implementation returns false and thus tells the neighbour we
     * are not snooping. Any request port that wants to receive snoop
     * requests (e.g. a cache connected to a bus) has to override this
     * function.
     *
     * @return true if the port should be considered a snooper
     */
    virtual bool isSnooping() const { return false; }

    /**
     * Get the address ranges of the connected responder port.
     */
    AddrRangeList getAddrRanges() const;

    /**
     * Inject a PrintReq for the given address to print the state of
     * that address throughout the memory system.  For debugging.
     */
    void printAddr(Addr a);

  public:
    /* The atomic protocol. */

    /**
     * Send an atomic request packet, where the data is moved and the
     * state is updated in zero time, without interleaving with other
     * memory accesses.
     *
     * @param pkt Packet to send.
     *
     * @return Estimated latency of access.
     */
    Tick sendAtomic(PacketPtr pkt);

    /**
     * Send an atomic request packet like above, but also request a backdoor
     * to the data being accessed.
     *
     * @param pkt Packet to send.
     * @param backdoor Can be set to a back door pointer by the target to let
     *        caller have direct access to the requested data.
     *
     * @return Estimated latency of access.
     */
    Tick sendAtomicBackdoor(PacketPtr pkt, MemBackdoorPtr &backdoor);

  public:
    /* The functional protocol. */

    /**
     * Send a functional request packet, where the data is instantly
     * updated everywhere in the memory system, without affecting the
     * current state of any block or moving the block.
     *
     * @param pkt Packet to send.
     */
    void sendFunctional(PacketPtr pkt) const;

    /**
     * Send a request for a back door to a range of memory.
     *
     * @param req An object which describes what back door is being requested.
     * @param backdoor Can be set to a back door pointer by the target to let
     *        caller have direct access to the requested range. The original
     *        caller should initialize this pointer to nullptr. If a receiver
     *        does not want to provide a back door, they should leave this
     *        value. If an intermediary wants to support a back door across it,
     *        it should pass this pointer through, or if not, return without
     *        passing the request further downstream.
     */
    void sendMemBackdoorReq(const MemBackdoorReq &req,
            MemBackdoorPtr &backdoor);

  public:
    /* The timing protocol. */

    /**
     * Attempt to send a timing request to the responder port by calling
     * its corresponding receive function. If the send does not
     * succeed, as indicated by the return value, then the sender must
     * wait for a recvReqRetry at which point it can re-issue a
     * sendTimingReq.
     *
     * @param pkt Packet to send.
     *
     * @return If the send was succesful or not.
    */
    bool sendTimingReq(PacketPtr pkt);

    /**
     * Check if the responder can handle a timing request.
     *
     * If the send cannot be handled at the moment, as indicated by
     * the return value, then the sender will receive a recvReqRetry
     * at which point it can re-issue a sendTimingReq.
     *
     * @param pkt Packet to send.
     *
     * @return If the send was successful or not.
     */
    bool tryTiming(PacketPtr pkt) const;

    /**
     * Attempt to send a timing snoop response packet to the response
     * port by calling its corresponding receive function. If the send
     * does not succeed, as indicated by the return value, then the
     * sender must wait for a recvRetrySnoop at which point it can
     * re-issue a sendTimingSnoopResp.
     *
     * @param pkt Packet to send.
     */
    bool sendTimingSnoopResp(PacketPtr pkt);

    /**
     * Send a retry to the response port that previously attempted a
     * sendTimingResp to this request port and failed. Note that this
     * is virtual so that the "fake" snoop response port in the
     * coherent crossbar can override the behaviour.
     */
    virtual void sendRetryResp();

  protected:
    /**
     * Called to receive an address range change from the peer response
     * port. The default implementation ignores the change and does
     * nothing. Override this function in a derived class if the owner
     * needs to be aware of the address ranges, e.g. in an
     * interconnect component like a bus.
     */
    virtual void recvRangeChange() { }

    /**
     * Default implementations.
     */
    Tick
    recvAtomicSnoop(PacketPtr pkt) override
    {
        panic("%s was not expecting an atomic snoop request\n", name());
        return 0;
    }

    void
    recvFunctionalSnoop(PacketPtr pkt) override
    {
        panic("%s was not expecting a functional snoop request\n", name());
    }

    void
    recvTimingSnoopReq(PacketPtr pkt) override
    {
        panic("%s was not expecting a timing snoop request.\n", name());
    }

    void
    recvRetrySnoopResp() override
    {
        panic("%s was not expecting a snoop retry.\n", name());
    }

  private:
    void addTrace(PacketPtr pkt) const;
    void removeTrace(PacketPtr pkt) const;
};

class [[deprecated]] MasterPort : public RequestPort
{
  public:
    using RequestPort::RequestPort;
};

/**
 * A ResponsePort is a specialization of a port. In addition to the
 * basic functionality of sending packets to its requestor peer, it also
 * has functions specific to a responder, e.g. to send range changes
 * and get the address ranges that the port responds to.
 *
 * The three protocols are atomic, timing, and functional, each with its own
 * header file.
 */
class ResponsePort : public Port, public AtomicResponseProtocol,
    public TimingResponseProtocol, public FunctionalResponseProtocol
{
    friend class RequestPort;

  private:
    RequestPort* _requestPort;

    bool defaultBackdoorWarned;

  protected:
    SimObject& owner;

  public:
    [[deprecated("ResponsePort ownership is deprecated. "
                 "Owner should now be registered in derived classes.")]]
    ResponsePort(const std::string& name, SimObject* _owner,
                 PortID id=InvalidPortID);

    ResponsePort(const std::string& name, PortID id=InvalidPortID);

    virtual ~ResponsePort();

    /**
     * Find out if the peer request port is snooping or not.
     *
     * @return true if the peer request port is snooping
     */
    bool isSnooping() const { return _requestPort->isSnooping(); }

    /**
     * Called by the owner to send a range change
     */
    void sendRangeChange() const { _requestPort->recvRangeChange(); }

    /**
     * Get a list of the non-overlapping address ranges the owner is
     * responsible for. All response ports must override this function
     * and return a populated list with at least one item.
     *
     * @return a list of ranges responded to
     */
    virtual AddrRangeList getAddrRanges() const = 0;

    /**
     * We let the request port do the work, so these don't do anything.
     */
    void unbind() override {}
    void bind(Port &peer) override {}

  public:
    /* The atomic protocol. */

    /**
     * Send an atomic snoop request packet, where the data is moved
     * and the state is updated in zero time, without interleaving
     * with other memory accesses.
     *
     * @param pkt Snoop packet to send.
     *
     * @return Estimated latency of access.
     */
    Tick
    sendAtomicSnoop(PacketPtr pkt)
    {
        try {
            return AtomicResponseProtocol::sendSnoop(_requestPort, pkt);
        } catch (UnboundPortException) {
            reportUnbound();
        }
    }

  public:
    /* The functional protocol. */

    /**
     * Send a functional snoop request packet, where the data is
     * instantly updated everywhere in the memory system, without
     * affecting the current state of any block or moving the block.
     *
     * @param pkt Snoop packet to send.
     */
    void
    sendFunctionalSnoop(PacketPtr pkt) const
    {
        try {
            FunctionalResponseProtocol::sendSnoop(_requestPort, pkt);
        } catch (UnboundPortException) {
            reportUnbound();
        }
    }

  public:
    /* The timing protocol. */

    /**
     * Attempt to send a timing response to the request port by calling
     * its corresponding receive function. If the send does not
     * succeed, as indicated by the return value, then the sender must
     * wait for a recvRespRetry at which point it can re-issue a
     * sendTimingResp.
     *
     * @param pkt Packet to send.
     *
     * @return If the send was successful or not.
    */
    bool
    sendTimingResp(PacketPtr pkt)
    {
        try {
            _requestPort->removeTrace(pkt);
            bool succ = TimingResponseProtocol::sendResp(_requestPort, pkt);
            if (!succ)
                _requestPort->addTrace(pkt);
            return succ;
        } catch (UnboundPortException) {
            reportUnbound();
        }
    }

    /**
     * Attempt to send a timing snoop request packet to the request port
     * by calling its corresponding receive function. Snoop requests
     * always succeed and hence no return value is needed.
     *
     * @param pkt Packet to send.
     */
    void
    sendTimingSnoopReq(PacketPtr pkt)
    {
        try {
            TimingResponseProtocol::sendSnoopReq(_requestPort, pkt);
        } catch (UnboundPortException) {
            reportUnbound();
        }
    }

    /**
     * Send a retry to the request port that previously attempted a
     * sendTimingReq to this response port and failed.
     */
    void
    sendRetryReq()
    {
        try {
            TimingResponseProtocol::sendRetryReq(_requestPort);
        } catch (UnboundPortException) {
            reportUnbound();
        }
    }

    /**
     * Send a retry to the request port that previously attempted a
     * sendTimingSnoopResp to this response port and failed.
     */
    void
    sendRetrySnoopResp()
    {
        try {
            TimingResponseProtocol::sendRetrySnoopResp(_requestPort);
        } catch (UnboundPortException) {
            reportUnbound();
        }
    }

  protected:
    /**
     * Called by the request port to unbind. Should never be called
     * directly.
     */
    void responderUnbind();

    /**
     * Called by the request port to bind. Should never be called
     * directly.
     */
    void responderBind(RequestPort& request_port);

    /**
     * Default implementations.
     */
    Tick recvAtomicBackdoor(PacketPtr pkt, MemBackdoorPtr &backdoor) override;
    void recvMemBackdoorReq(const MemBackdoorReq &req,
            MemBackdoorPtr &backdoor) override;

    bool
    tryTiming(PacketPtr pkt) override
    {
        panic("%s was not expecting a %s\n", name(), __func__);
    }

    bool
    recvTimingSnoopResp(PacketPtr pkt) override
    {
        panic("%s was not expecting a timing snoop response\n", name());
    }
};

class [[deprecated]] SlavePort : public ResponsePort
{
  public:
    using ResponsePort::ResponsePort;
};

inline Tick
RequestPort::sendAtomic(PacketPtr pkt)
{
    try {
        addTrace(pkt);
        Tick tick = AtomicRequestProtocol::send(_responsePort, pkt);
        removeTrace(pkt);
        return tick;
    } catch (UnboundPortException) {
        reportUnbound();
    }
}

inline Tick
RequestPort::sendAtomicBackdoor(PacketPtr pkt, MemBackdoorPtr &backdoor)
{
    try {
        addTrace(pkt);
        Tick tick = AtomicRequestProtocol::sendBackdoor(_responsePort,
                                                        pkt, backdoor);
        removeTrace(pkt);
        return tick;
    } catch (UnboundPortException) {
        reportUnbound();
    }
}

inline void
RequestPort::sendFunctional(PacketPtr pkt) const
{
    try {
        addTrace(pkt);
        FunctionalRequestProtocol::send(_responsePort, pkt);
        removeTrace(pkt);
    } catch (UnboundPortException) {
        reportUnbound();
    }
}

inline void
RequestPort::sendMemBackdoorReq(const MemBackdoorReq &req,
        MemBackdoorPtr &backdoor)
{
    try {
        return FunctionalRequestProtocol::sendMemBackdoorReq(
                _responsePort, req, backdoor);
    } catch (UnboundPortException) {
        reportUnbound();
    }
}

inline bool
RequestPort::sendTimingReq(PacketPtr pkt)
{
    try {
        addTrace(pkt);
        bool succ = TimingRequestProtocol::sendReq(_responsePort, pkt);
        if (!succ)
            removeTrace(pkt);
        return succ;
    } catch (UnboundPortException) {
        reportUnbound();
    }
}

inline bool
RequestPort::tryTiming(PacketPtr pkt) const
{
    try {
        return TimingRequestProtocol::trySend(_responsePort, pkt);
    } catch (UnboundPortException) {
        reportUnbound();
    }
}

inline bool
RequestPort::sendTimingSnoopResp(PacketPtr pkt)
{
    try {
        return TimingRequestProtocol::sendSnoopResp(_responsePort, pkt);
    } catch (UnboundPortException) {
        reportUnbound();
    }
}

inline void
RequestPort::sendRetryResp()
{
    try {
        TimingRequestProtocol::sendRetryResp(_responsePort);
    } catch (UnboundPortException) {
        reportUnbound();
    }
}

} // namespace gem5

#endif //__MEM_PORT_HH__<|MERGE_RESOLUTION|>--- conflicted
+++ resolved
@@ -47,10 +47,6 @@
 #define __MEM_PORT_HH__
 
 #include <memory>
-<<<<<<< HEAD
-#include <sstream>
-=======
->>>>>>> 461af515
 #include <stack>
 #include <string>
 
@@ -89,15 +85,9 @@
    }
 
    void
-<<<<<<< HEAD
    add(std::string request_port, std::string response_port, gem5::Addr addr)
    {
        trace_.push(request_port + csprintf(" addr=%#llx", addr));
-=======
-   add(std::string request_port, std::string response_port)
-   {
-       trace_.push(request_port);
->>>>>>> 461af515
        trace_.push(response_port);
    }
 
@@ -110,7 +100,6 @@
 
    bool empty() { return trace_.empty(); }
    std::stack<std::string>& getTrace() { return trace_; }
-<<<<<<< HEAD
    std::string getTraceInString()
    {
        std::stringstream port_trace;
@@ -126,8 +115,6 @@
        port_trace << ")";
        return port_trace.str();
    }
-=======
->>>>>>> 461af515
 
   private:
    std::stack<std::string> trace_;
