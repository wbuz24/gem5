--- conflicted
+++ resolved
@@ -89,17 +89,10 @@
 
   public:
     /** Standard Constructor */
-<<<<<<< HEAD
-    AlphaConsole(const std::string &name, SimConsole *cons,
-                 SimpleDisk *d, System *system, BaseCPU *cpu,
-                 TsunamiIO *clock, int num_cpus,
-                 Addr a, MemoryController *mmu);
-=======
     AlphaConsole(const std::string &name, SimConsole *cons, SimpleDisk *d,
-                 System *system, BaseCPU *cpu, TlaserClock *clock,
+                 System *system, BaseCPU *cpu, TsunamiIO *clock,
                  int num_cpus, MemoryController *mmu, Addr addr,
                  HierParams *hier, Bus *bus);
->>>>>>> 2c60d7aa
 
     /**
      * memory mapped reads and writes
